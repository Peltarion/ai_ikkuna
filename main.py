--- conflicted
+++ resolved
@@ -144,30 +144,8 @@
         for h in self._handlers['output']:
             h.on_epoch_finished()
 
-<<<<<<< HEAD
-def _main(dataset_str, model_str):
-    dataset, num_classes, H, W, C = _load_dataset(dataset_str)
-    dataset_test, *_rest = _load_dataset(dataset_str, train=False)
-    test_batch_size = 100
-    print(f'Number of classes: {num_classes}')
-    print(f'Data shape: {(H, W, C)}')
-
-    from supervise import capture_modules, MeanActivationHandler, EpochLossHandler
-    supervisor = capture_modules(nn.ReLU, nn.Linear)
-    Model = getattr(models, model_str)
-    model = Model((H, W, C), num_classes=num_classes, supervisor=supervisor)
-    _initialize_model(model)
-    model.cuda()
-
-    activation_handler = MeanActivationHandler()
-    loss_handler = EpochLossHandler(dataset_test, nn.CrossEntropyLoss(), batch_size=test_batch_size)
-    supervisor.register_activation_observer(activation_handler)
-    supervisor.register_output_observer(loss_handler)
-=======
-
 
 def _main(dataset_str, model_str):
->>>>>>> 5b97af43
 
     dataset_test, *_rest = _load_dataset(dataset_str, train=False)
     test_batch_size = 100
@@ -175,18 +153,8 @@
     activation_handler = MeanActivationHandler()
     loss_handler = EpochLossHandler(test_loader, nn.CrossEntropyLoss())
 
-<<<<<<< HEAD
-        from torch.utils.data import DataLoader
-        dataloader = DataLoader(dataset_test, batch_size=test_batch_size)
-        model.train(False)
-        for X, _ in dataloader:
-            model(X.cuda())
-        loss_handler.on_epoch_finished()
-        model.train(True)
-=======
     trainer = Training(dataset_str, batch_size=512).supervise(nn.ReLU, nn.Linear)
     trainer.model(model_str).display(activation_handler, loss_handler).optimizer(name='Adam')
->>>>>>> 5b97af43
 
     epochs = 1000
     for e in range(epochs):
