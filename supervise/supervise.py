'''
.. module:: supervise
.. moduleauthor:: Rasmus Diederichsen

This module gives access to supervision functionality, so that declared modules in a network can
automatically be monitored by a supervisor with minimal code adjustment.

.. highlight:: python
    import torch, supervise

    with supervise.capture_modules(torch.nn.Conv2d, torch.nn.ReLU):
        features = nn.Sequential(
            nn.Conv2d(...),
            nn.ReLU(...),
            nn.MaxPool2d(...),
            ...
        )

This will create a supervisor which then captures the modules whose classes are named.

The module maintains a stack of supervisors so that `with` blocks can be nested (for whatever
reason).

.. warning::
    This module is not threadsafe.
'''
_supervisor_stack = []

from patches import nn_module
import torch.nn as nn

def supervisors():
    '''Get the stack of all supervisors'''
    global _supervisor_stack
    return _supervisor_stack

def current_supervisor():
    '''Get topmost supervisor.'''
    global _supervisor_stack
    return None if not _supervisor_stack else _supervisor_stack[-1]

def capture_modules(*modules, allow_subclass=False):
    '''Create a new supervisor for capturing modules.

    Parameters
    ----------
    modules :   list(type)
                Arbitrary types to register on creation
    '''
    return Supervisor(modules, allow_subclass=allow_subclass)

class Supervisor():
    '''A context manager for tracking the creation of nn modules.

    Attributes
    ----------
    _modules    :   list
                    List of modules created in this context manager
    _valid_predicate    :   function
                            Predicate based on the ``allow_subclass`` parameter for determining
                            whether to accept a newly created module for supervision.
    _activation_observers :   set
                            Set of observers for activation updates
    _gradient_observers :   set
                            Set of observers for gradient updates
    _output_observers   :   set
                            Set of observers for activations of only the most recently added module.
                            This makes the assumption that the final module can be treated as the
                            output layer in a classification task.
    '''

    def __init__(self, *allowed_modules, allow_subclass: bool=False):
        '''
        Parameters
        ----------
        allowed_modules :   list(type)
                            List of module classes for supervision
        allow_subclass  :   bool
                            Allow calling :meth:`add_module` with subclass instances of any
                            ``allowed_modules`` member

        '''
        self._modules = []

        if allow_subclass:
            self._valid_predicate = lambda m: m.__class__ in allowed_modules
        else:
            self._valid_predicate = lambda m: any(isinstance(m, cls) for cls in allowed_modules)

        self._gradient_observers   = set()
        self._activation_observers = set()
        self._output_observers = set()
        self._last_forward_hook_handle = None

    def _check_module_is_supervised(self, module: nn.Module):
        '''Check if a module is tracked.

        Raises
        ------
        ValueError
            If ``module`` is not currently supervised.
        '''
        if not module in self._modules:
            raise ValueError(f'Module {module} not registered with this Supervisor')

    def register_activation_observer(self, observer):
        '''Register and observer for handling new activations.

        Parameters
        ----------
        observer    :   object
        '''
        self._activation_observers.add(observer)

    def register_gradient_observer(self, observer):
        '''Register and observer for handling new gradients.

        Parameters
        ----------
        observer    :   object
        '''
        self._gradient_observers.add(observer)

    def register_output_observer(self, observer):
        '''Register and observer for handling outputs of last layer

        Parameters
        ----------
        observer    :   object
        '''
        self._output_observers.add(observer)

    def _process_activations(self, module, in_, out_):
        '''Hook to register on modules for receiving activation updates. See
        :meth:`nn.Module.register_forward_hook`.

        Raises
        ------
        ValueError
            If ``module`` was not previously added with :meth:`add_module`.
        '''
        self._check_module_is_supervised(module)
        for o in self._activation_observers:
            o.process_activations(module, out_)

    def _process_gradients(self, module, grad_in_, grad_out_):
        '''Hook to register on modules for receiving gradient updates. See
        :meth:`nn.Module.register_backward_hook`

        Raises
        ------
        ValueError
            If ``module`` was not previously added with :meth:`add_module`.
        '''
        self._check_module_is_supervised(module)
        for o in self._gradient_observers:
            o.process_gradients(module, grad_out_)

    def _process_outputs(self, module, in_, out_):
        for o in self._output_observers:
            o.process_outputs(module, out_)

    def add_module(self, module: nn.Module):
        '''Add a module to supervise.'''
        # attention: This call can be executed before the module is fully constructed, in case
        # nn.Module.__init__ is patched to call this method. In that case, the concrete module's
        # initializer will call into the super class and we land here. So do not reference any
        # object attributes here, only class ones.
        # TODO: Think about the safety of this injection some more for production purposes
        if self._valid_predicate(module):
            self._modules.append(module)
            module.register_forward_hook(self._process_activations)
            module.register_backward_hook(self._process_gradients)

            # new last module in the pipeline, so update the output hook to only apply to this
            # module
            if self._last_forward_hook_handle:
                self._last_forward_hook_handle.remove()
            self._last_forward_hook_handle = module.register_forward_hook(self._process_outputs)

    def __enter__(self):
        global _supervisor_stack
        _supervisor_stack.append(self)

    def __exit__(self, exc_type, exc_val, traceback):
        global _supervisor_stack
        assert self == _supervisor_stack[-1]    # sanity check
        _supervisor_stack.pop()

from collections import defaultdict
from abc import ABC, abstractmethod

class Handler(ABC):
    '''Abstrac base class for all visualisers.'''

    @abstractmethod
    def on_epoch_started(self):
        '''Should be invoked each time _before_ a new epoch begins.'''
        raise NotImplementedError

    @abstractmethod
    def on_epoch_finished(self):
        '''Should be invoked each time a new epoch _has finished_.'''
        raise NotImplementedError

    @abstractmethod
    def on_training_started(self):
        '''Should be invoked _before_ starting a training session. This serves to distinguish e.g.
        multiple runs of the experiment with different weight initializations and the like.'''
        raise NotImplementedError

class ActivationHandler(ABC):
    '''Base class for activation handlers.'''

    @abstractmethod
    def process_activations(self, module, activations):
        '''Callback for accessing a module's activations during the forward pass.

        Parameters
        ----------
        module  :   nn.Module
        activations :   tuple or torch.Tensor
        '''
        raise NotImplementedError


import numpy as np
from matplotlib.ticker import MaxNLocator
from matplotlib import pyplot as plt

class MeanActivationHandler(ActivationHandler):
    '''A handler which computes and plots average activations per layer for each epoch.

    Attributes
    ----------
    _accumulator    :   defaultdict(float)
                        Dictionary with one float value for each module seen. Used to sum up the
                        activations.
    _epoch_means    :   defaultdict(list)
                        Dictionary keeping per-module average activations for each epoch.
    _fig    :   plt.Figure
                Figure for plotting
    _ax :   plt.AxesSubplot
    _plots  :   dict
                Per-module `Lines2D` object representing the module's plot.
    _counter    :   int
                    Total umber of activations seen. `_counter / len(_accumulator.keys())` is the
                    number of propagations seen.
    _monitor_testing    :   bool
    '''

    def __init__(self, monitor_testing=False):
        '''
        Parameters
        ----------
        monitor_testing :   bool
                            Whether or not test rungs (where the module's `training` property is
                            `False`) should also be plotted. If `True`, no distinctino is being made
                            and the test activations also increase the counter for averaging.
                            Default is `False`.
        '''
        super().__init__()
        self._accumulator   = defaultdict(float)
        self._epoch_means   = defaultdict(list)
        self._fig, self._ax = plt.subplots()
        self._plots         = {}
        self._ax.set_autoscaley_on(True)
        self._fig.suptitle('Mean layer activations per epoch')
        self._ax.set_xlabel('Epoch')
        self._ax.set_ylabel('Mean activation')
        self._ax.set_yscale('symlog')
        self._counter = 0
        self._ax.xaxis.set_major_locator(MaxNLocator(integer=True))
        self._monitor_testing = monitor_testing

    def process_activations(self, module, activations):
        if module.training or self._monitor_testing:
            self._accumulator[module] += activations[0].mean().item()
            self._counter += 1
        else:
            pass

    def on_epoch_started(self):
        pass

    def on_epoch_finished(self):

        iterations = self._counter / len(self._accumulator.keys())
        for module, mean_activation in self._accumulator.items():
            # reset epoch accumulator
            self._accumulator[module] = 0
            self._epoch_means[module].append(mean_activation / iterations)

        self._counter = 0

        for idx, (module, mean_activations) in enumerate(self._epoch_means.items()):

            if module not in self._plots:
                self._plots[module] = self._ax.plot([], [],
                                                    label=f'{module.__class__.__name__}-{idx}')[0]

            # set the extended data for the plots
            epoch = len(self._epoch_means[module])
            x = np.arange(1, epoch+1)
            self._plots[module].set_xdata(x)
            self._plots[module].set_ydata(mean_activations)

        # set the axes view to accomodate new data
        self._ax.legend(ncol=2)
        self._ax.relim()
        self._ax.autoscale_view()

        # redraw the figure
        self._fig.canvas.draw()
        self._fig.canvas.flush_events()
        self._fig.show()

    def on_training_started(self):
        pass

import torch
from torch.utils.data import DataLoader

class EpochLossHandler(Handler):

    '''Handler for plotting the test loss after each epoch.

    Attributes
    ----------
<<<<<<< HEAD
    _dataset    :   torch.utils.data.Dataset
                    The dataset (test) instance to load from.
    _test_batch_size    :   int
                            Batch size to expect for forward passes. Necessary so the appropriate
                            number of labels are retrieved from the dataset.
=======
    _dataloader    :    torch.utils.data.DataLoaderj
                        The loaded dataset (test) instance to load from.
>>>>>>> 5b97af43
    _loss_function  :   torch.nn._Loss
                        Loss function to use
    _fig    :   plt.Figure
    _ax_acc :   plt.AxesSubplot
                Subplot in which the accuracy is displayed
    _ax_loss    :   plt.AxesSubplot
                    Subplot in which the loss is displayed
    _plot_acc   :   plt.Lines2D
    _plot_loss  :   plt.Lines2D
    _label_iter :   iterator
                    Iterator for the label batches
    _forward_counter    :   int
                            Counter for the number of forward passes seen.
    _cum_loss   :   float
                    Accumulator for the network loss
    _cum_accuracy   :   float
                        Accumulator for the network accuracy
    '''

<<<<<<< HEAD
    def __init__(self, dataset_test, loss_function, batch_size=100):
        super().__init__()
        self._dataset      = dataset_test
        self._loss_function = loss_function
        self._test_batch_size = batch_size
=======
    def __init__(self, test_loader, loss_function):
        super().__init__()
        self._dataloader      = test_loader
        self._loss_function   = loss_function
>>>>>>> 5b97af43

        ###########################################################################################
        #                                       Plot setup                                        #
        ###########################################################################################
        self._fig, (self._ax_loss, self._ax_acc) = plt.subplots(1, 2)
        self._fig.suptitle('Test loss + accuracy per epoch')

        # set autoscaling because we update the plots
        self._ax_acc.set_autoscaley_on(True)
        self._ax_loss.set_autoscaley_on(True)
        self._ax_acc.set_xlabel('Epoch')
        self._ax_loss.set_xlabel('Epoch')
        self._ax_acc.set_ylabel('Accuracy')
        self._ax_loss.set_ylabel('Loss')
        self._ax_acc.xaxis.set_major_locator(MaxNLocator(integer=True))
        self._ax_loss.xaxis.set_major_locator(MaxNLocator(integer=True))
        self._plot_acc, = self._ax_acc.plot([], [])
        self._plot_loss, = self._ax_loss.plot([], [])
        self._reset()

    def _reset(self):
        '''Prepare the Handler for a new test run by resetting all counters and reinitialising the
        label iterator.'''
        # loader yields data, labels; we only need labels
        def second(t):
            return t[1]
<<<<<<< HEAD
        data_label_iter = iter(DataLoader(self._dataset, batch_size=self._test_batch_size))
=======
        data_label_iter       = iter(self._dataloader)
>>>>>>> 5b97af43
        self._label_iter      = map(second, data_label_iter)
        self._forward_counter = 0
        self._cum_loss        = 0
        self._cum_accuracy    = 0

    def process_outputs(self, module, out_):
        if module.training:
            # ignore training passes
            pass
        else:
            labels = next(self._label_iter)
            self._forward_counter += 1
            # loss
            self._cum_loss += self._loss_function(out_, labels.cuda())

            # accuracy
            correct_predictions    = torch.eq(labels.cuda(), torch.argmax(out_, dim=1))
<<<<<<< HEAD
            n_predictions          = 100 * self._test_batch_size
=======
            n_predictions          = 100 * self._dataloader.batch_size
>>>>>>> 5b97af43
            self._cum_accuracy    += correct_predictions.sum().to(torch.float) / n_predictions


    def on_epoch_finished(self):
        '''Update plot data on each epoch.'''
        x = self._plot_acc.get_xdata()
        # append the current epoch number to x data
        x = np.append(x, x[-1]+1 if x.size > 0 else 1)
        self._plot_acc.set_xdata(x)
        self._plot_loss.set_xdata(x)

        accuracies = self._plot_acc.get_ydata()
        accuracies = np.append(accuracies, self._cum_accuracy)
        self._plot_acc.set_ydata(accuracies)

        losses = self._plot_loss.get_ydata()
        losses = np.append(losses, self._cum_loss.item() / self._forward_counter)
        self._plot_loss.set_ydata(losses)

        self._ax_acc.relim()
        self._ax_acc.autoscale_view()
        self._ax_loss.relim()
        self._ax_loss.autoscale_view()

        self._fig.canvas.draw()
        self._fig.canvas.flush_events()
        self._fig.show()

        self._reset()

    def on_epoch_started(self):
        pass

    def on_training_started(self):
        pass<|MERGE_RESOLUTION|>--- conflicted
+++ resolved
@@ -327,16 +327,8 @@
 
     Attributes
     ----------
-<<<<<<< HEAD
-    _dataset    :   torch.utils.data.Dataset
-                    The dataset (test) instance to load from.
-    _test_batch_size    :   int
-                            Batch size to expect for forward passes. Necessary so the appropriate
-                            number of labels are retrieved from the dataset.
-=======
     _dataloader    :    torch.utils.data.DataLoaderj
                         The loaded dataset (test) instance to load from.
->>>>>>> 5b97af43
     _loss_function  :   torch.nn._Loss
                         Loss function to use
     _fig    :   plt.Figure
@@ -356,18 +348,10 @@
                         Accumulator for the network accuracy
     '''
 
-<<<<<<< HEAD
-    def __init__(self, dataset_test, loss_function, batch_size=100):
-        super().__init__()
-        self._dataset      = dataset_test
-        self._loss_function = loss_function
-        self._test_batch_size = batch_size
-=======
     def __init__(self, test_loader, loss_function):
         super().__init__()
         self._dataloader      = test_loader
         self._loss_function   = loss_function
->>>>>>> 5b97af43
 
         ###########################################################################################
         #                                       Plot setup                                        #
@@ -394,11 +378,7 @@
         # loader yields data, labels; we only need labels
         def second(t):
             return t[1]
-<<<<<<< HEAD
-        data_label_iter = iter(DataLoader(self._dataset, batch_size=self._test_batch_size))
-=======
         data_label_iter       = iter(self._dataloader)
->>>>>>> 5b97af43
         self._label_iter      = map(second, data_label_iter)
         self._forward_counter = 0
         self._cum_loss        = 0
@@ -416,11 +396,7 @@
 
             # accuracy
             correct_predictions    = torch.eq(labels.cuda(), torch.argmax(out_, dim=1))
-<<<<<<< HEAD
-            n_predictions          = 100 * self._test_batch_size
-=======
             n_predictions          = 100 * self._dataloader.batch_size
->>>>>>> 5b97af43
             self._cum_accuracy    += correct_predictions.sum().to(torch.float) / n_predictions
 
 
